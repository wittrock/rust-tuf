--- conflicted
+++ resolved
@@ -50,299 +50,4 @@
     fn from_slice<T>(slice: &[u8]) -> Result<T>
     where
         T: DeserializeOwned;
-<<<<<<< HEAD
-}
-
-/// JSON data interchange.
-///
-/// # Schema
-///
-/// This doesn't use JSON Schema because that specification language is rage inducing. Here's
-/// something else instead.
-///
-/// ## Common Entities
-///
-/// `NATURAL_NUMBER` is an integer in the range `[1, 2**32)`.
-///
-/// `EXPIRES` is an ISO-8601 date time in format `YYYY-MM-DD'T'hh:mm:ss'Z'`.
-///
-/// `KEY_ID` is the hex encoded value of `sha256(cjson(pub_key))`.
-///
-/// `PUB_KEY` is the following:
-///
-/// ```bash
-/// {
-///   "type": KEY_TYPE,
-///   "scheme": SCHEME,
-///   "value": PUBLIC
-/// }
-/// ```
-///
-/// `PUBLIC` is a base64url encoded `SubjectPublicKeyInfo` DER public key.
-///
-/// `KEY_TYPE` is a string (either `rsa` or `ed25519`).
-///
-/// `SCHEME` is a string (either `ed25519`, `rsassa-pss-sha256`, or `rsassa-pss-sha512`
-///
-/// `HASH_VALUE` is a hex encoded hash value.
-///
-/// `SIG_VALUE` is a hex encoded signature value.
-///
-/// `METADATA_DESCRIPTION` is the following:
-///
-/// ```bash
-/// {
-///   "version": NATURAL_NUMBER,
-///   "length": NATURAL_NUMBER,
-///   "hashes": {
-///     HASH_ALGORITHM: HASH_VALUE
-///     ...
-///   }
-/// }
-/// ```
-///
-/// ## `SignedMetadata`
-///
-/// ```bash
-/// {
-///   "signatures": [SIGNATURE],
-///   "signed": SIGNED
-/// }
-/// ```
-///
-/// `SIGNATURE` is:
-///
-/// ```bash
-/// {
-///   "keyid": KEY_ID,
-///   "signature": SIG_VALUE
-/// }
-/// ```
-///
-/// `SIGNED` is one of:
-///
-/// - `RootMetadata`
-/// - `SnapshotMetadata`
-/// - `TargetsMetadata`
-/// - `TimestampMetadata`
-///
-/// The the elements of `signatures` must have unique `key_id`s.
-///
-/// ## `RootMetadata`
-///
-/// ```bash
-/// {
-///   "_type": "root",
-///   "version": NATURAL_NUMBER,
-///   "expires": EXPIRES,
-///   "keys": [PUB_KEY, ...]
-///   "roles": {
-///     "root": ROLE_DESCRIPTION,
-///     "snapshot": ROLE_DESCRIPTION,
-///     "targets": ROLE_DESCRIPTION,
-///     "timestamp": ROLE_DESCRIPTION
-///   }
-/// }
-/// ```
-///
-/// `ROLE_DESCRIPTION` is the following:
-///
-/// ```bash
-/// {
-///   "threshold": NATURAL_NUMBER,
-///   "keyids": [KEY_ID, ...]
-/// }
-/// ```
-///
-/// ## `SnapshotMetadata`
-///
-/// ```bash
-/// {
-///   "_type": "snapshot",
-///   "version": NATURAL_NUMBER,
-///   "expires": EXPIRES,
-///   "meta": {
-///     META_PATH: METADATA_DESCRIPTION
-///   }
-/// }
-/// ```
-///
-/// `META_PATH` is a string.
-///
-///
-/// ## `TargetsMetadata`
-///
-/// ```bash
-/// {
-///   "_type": "timestamp",
-///   "version": NATURAL_NUMBER,
-///   "expires": EXPIRES,
-///   "targets": {
-///     TARGET_PATH: TARGET_DESCRIPTION
-///     ...
-///   },
-///   "delegations": DELEGATIONS
-/// }
-/// ```
-///
-/// `DELEGATIONS` is optional and is described by the following:
-///
-/// ```bash
-/// {
-///   "keys": [PUB_KEY, ...]
-///   "roles": {
-///     ROLE: DELEGATION,
-///     ...
-///   }
-/// }
-/// ```
-///
-/// `DELEGATION` is:
-///
-/// ```bash
-/// {
-///   "name": ROLE,
-///   "threshold": NATURAL_NUMBER,
-///   "terminating": BOOLEAN,
-///   "keyids": [KEY_ID, ...],
-///   "paths": [PATH, ...]
-/// }
-/// ```
-///
-/// `ROLE` is a string,
-///
-/// `PATH` is a string.
-///
-/// ## `TimestampMetadata`
-///
-/// ```bash
-/// {
-///   "_type": "timestamp",
-///   "version": NATURAL_NUMBER,
-///   "expires": EXPIRES,
-///   "snapshot": METADATA_DESCRIPTION
-/// }
-/// ```
-#[derive(Debug, Clone, PartialEq)]
-pub struct Json {}
-impl DataInterchange for Json {
-    type RawData = serde_json::Value;
-
-    /// ```
-    /// # use tuf::interchange::{DataInterchange, Json};
-    /// assert_eq!(Json::extension(), "json");
-    /// ```
-    fn extension() -> &'static str {
-        "json"
-    }
-
-    /// ```
-    /// # use tuf::interchange::{DataInterchange, Json};
-    /// # use std::collections::HashMap;
-    /// let jsn: &[u8] = br#"{"foo": "bar", "baz": "quux"}"#;
-    /// let raw = Json::from_reader(jsn).unwrap();
-    /// let out = Json::canonicalize(&raw).unwrap();
-    /// assert_eq!(out, br#"{"baz":"quux","foo":"bar"}"#);
-    /// ```
-    fn canonicalize(raw_data: &Self::RawData) -> Result<Vec<u8>> {
-        cjson::canonicalize(raw_data).map_err(Error::Opaque)
-    }
-
-    /// ```
-    /// # use serde_derive::Deserialize;
-    /// # use serde_json::json;
-    /// # use std::collections::HashMap;
-    /// # use tuf::interchange::{DataInterchange, Json};
-    /// #
-    /// #[derive(Deserialize, Debug, PartialEq)]
-    /// struct Thing {
-    ///    foo: String,
-    ///    bar: String,
-    /// }
-    ///
-    /// # fn main() {
-    /// let jsn = json!({"foo": "wat", "bar": "lol"});
-    /// let thing = Thing { foo: "wat".into(), bar: "lol".into() };
-    /// let de: Thing = Json::deserialize(&jsn).unwrap();
-    /// assert_eq!(de, thing);
-    /// # }
-    /// ```
-    fn deserialize<T>(raw_data: &Self::RawData) -> Result<T>
-    where
-        T: DeserializeOwned,
-    {
-        Ok(serde_json::from_value(raw_data.clone())?)
-    }
-
-    /// ```
-    /// # use serde_derive::Serialize;
-    /// # use serde_json::json;
-    /// # use std::collections::HashMap;
-    /// # use tuf::interchange::{DataInterchange, Json};
-    /// #
-    /// #[derive(Serialize)]
-    /// struct Thing {
-    ///    foo: String,
-    ///    bar: String,
-    /// }
-    ///
-    /// # fn main() {
-    /// let jsn = json!({"foo": "wat", "bar": "lol"});
-    /// let thing = Thing { foo: "wat".into(), bar: "lol".into() };
-    /// let se: serde_json::Value = Json::serialize(&thing).unwrap();
-    /// assert_eq!(se, jsn);
-    /// # }
-    /// ```
-    fn serialize<T>(data: &T) -> Result<Self::RawData>
-    where
-        T: Serialize,
-    {
-        Ok(serde_json::to_value(data)?)
-    }
-
-    /// ```
-    /// # use tuf::interchange::{DataInterchange, Json};
-    /// let arr = vec![1, 2, 3];
-    /// let mut buf = Vec::new();
-    /// Json::to_writer(&mut buf, &arr).unwrap();
-    /// assert!(&buf == b"[1, 2, 3]" || &buf == b"[1,2,3]");
-    /// ```
-    fn to_writer<W, T: Sized>(mut writer: W, value: &T) -> Result<()>
-    where
-        W: Write,
-        T: Serialize,
-    {
-        let bytes = Self::canonicalize(&Self::serialize(value)?)?;
-        writer.write_all(&bytes)?;
-        Ok(())
-    }
-
-    /// ```
-    /// # use tuf::interchange::{DataInterchange, Json};
-    /// # use std::collections::HashMap;
-    /// let jsn: &[u8] = br#"{"foo": "bar", "baz": "quux"}"#;
-    /// let _: HashMap<String, String> = Json::from_reader(jsn).unwrap();
-    /// ```
-    fn from_reader<R, T>(rdr: R) -> Result<T>
-    where
-        R: Read,
-        T: DeserializeOwned,
-    {
-        Ok(serde_json::from_reader(rdr)?)
-    }
-
-    /// ```
-    /// # use tuf::interchange::{DataInterchange, Json};
-    /// # use std::collections::HashMap;
-    /// let jsn: &[u8] = br#"{"foo": "bar", "baz": "quux"}"#;
-    /// let _: HashMap<String, String> = Json::from_slice(&jsn).unwrap();
-    /// ```
-    fn from_slice<T>(slice: &[u8]) -> Result<T>
-    where
-        T: DeserializeOwned,
-    {
-        Ok(serde_json::from_slice(slice)?)
-    }
-=======
->>>>>>> c1534d84
 }